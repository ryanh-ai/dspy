from collections import Counter
from typing import Any, Callable, Optional

import dsp
from dsp.primitives.demonstrate import Example
from dsp.templates.template_v3 import Template
from dsp.utils import normalize_text, zipstar
from dsp.utils.utils import dotdict


class Completions:
    """A state object that holds the valid LM completions for a given Template."""

    def __init__(self, completions: list[Example], template: Template):
        self.data = completions
        self.template = template

    def __iter__(self):
        return self.data.__iter__()

    def __getitem__(self, item):
        return self.data[item]

    def __len__(self):
        return len(self.data)

    def unpack(self, key=None):
        if key:
            return [getattr(c, key) for c in self.data]

        return zipstar(self.data)

    def __getattr__(self, name):
        assert len(self.data) == 1

        completion = self.data[0]

        if name in completion.keys():
            return getattr(completion, name)

        if name.endswith("s") and name[:-1] in completion.keys():
            pass

        assert False, name


def generate(template: Template, **kwargs) -> Callable:
    """Returns a callable function that generates completions for a given example using the provided template."""
    if hasattr(dsp.settings, "inspect"):
        inspector = dsp.settings.inspect
        _generate = inspector.inspect_func(dsp.predict._generate)
        return _generate(template, **kwargs)
    else:
        return dsp.predict._generate(template, **kwargs)


class UnsetBackendError(AssertionError):
    """Raised when no backend is configured."""


def _generate(template: Template, **kwargs) -> Callable:
    """Returns a callable function that generates completions for a given example using the provided template."""
    generator = dsp.settings.lm
    if not generator:
        raise UnsetBackendError("No backend configured.")

<<<<<<< HEAD
    def extend_generation(
        completion: Example, field_names: list[str], stage: str, max_depth: int, original_example: Example,
    ):
        """If the required fields are not present in the completion, extend the generation."""
        assert max_depth > 0, "Max depth exceeded - failed to complete in one pass - increase max_tokens"
        # remove content of last field to avoid half-completed content
        for field_name in get_all_fields_following_missing_field(completion, field_names):
            completion.pop(field_name, None)

        # Recurse with greedy decoding and a shorter length.
        max_tokens = (
            kwargs.get("max_tokens")
            or kwargs.get("max_output_tokens")
            or dsp.settings.lm.kwargs.get("max_tokens")
            or dsp.settings.lm.kwargs.get("max_output_tokens")
        )

        if max_tokens is None:
            raise ValueError("Required 'max_tokens' or 'max_output_tokens' not specified in settings.")
        max_tokens = min(max(75, max_tokens // 2), max_tokens)
        keys = list(kwargs.keys()) + list(dsp.settings.lm.kwargs.keys())
        max_tokens_key = "max_tokens" if "max_tokens" in keys else "max_output_tokens"
        new_kwargs = {
            **kwargs,
            max_tokens_key: max_tokens,
            "n": 1,
            "temperature": 0.0,
        }

        _, finished_completion = generate(template, **new_kwargs)(
            completion,
            stage=stage,
            max_depth=max_depth - 1,
            original_example=original_example,
        )
        return finished_completion.data[0]

=======
>>>>>>> c65445f1
    def do_generate(
        example: Example,
        stage: str,
        max_depth: int = 2,
        original_example=None,
    ):
        if not dsp.settings.lm:
            raise AssertionError("No LM or backend is loaded.")
        original_example = original_example or example
        assert stage is not None

        # Look up the appropriate fields in each demonstration.
        example = example.demos_at(lambda d: d[stage])

        # Generate and extract the fields.
        prompt = template(example)
        completions: list[dict[str, Any]] = generator(prompt, **kwargs)
        completions: list[Example] = [template.extract(example, p) for p in completions]

        # Find the completions that are most complete.
        field_names: list[str] = [field.input_variable for field in template.fields]

        last_field_idx = 0
        for field_idx, key in enumerate(field_names):
            completions_ = [
                c for c in completions if key in c.keys() and c[key] is not None
            ]

            # Filter out completions that are missing fields that are present in at least one completion.
            if len(completions_):
                completions = completions_
                last_field_idx = field_idx + 1

        # If none of the completions is completed (i.e., none has the final field set).
        if last_field_idx < len(field_names):
            # Pick the first completion that has gone farthest.
            completion = completions[0]
            completion[field_names[last_field_idx]] = ""

            # Recurse with greedy decoding and a shorter length.
            max_tokens = kwargs.get("max_tokens", dsp.settings.lm.kwargs["max_tokens"])
            max_tokens = min(max(75, max_tokens // 2), max_tokens)
            new_kwargs = {
                **kwargs,
                "max_tokens": max_tokens,
                "n": 1,
                "temperature": 0.0,
            }

            assert max_depth > 0
            return generate(template, **new_kwargs)(
                completion,
                stage=stage,
                max_depth=max_depth - 1,
                original_example=original_example,
            )

        completions = Completions(completions, template=template)
        example = example.copy(completions=completions)

        if len(completions) == 1:
            completion = completions[0]
            example[stage] = example.copy(**completion)

            if dsp.settings.compiling:
                inputs_ = set(original_example.keys())
                inputs = [f.input_variable for f in template.fields if f.input_variable in inputs_]
                outputs = [f.output_variable for f in template.fields if f.input_variable not in inputs_]

                example.compiling_stages = example.get("compiling_stages", [])
                example.compiling_stages.append(
                    {
                        "name": stage,
                        "template": template,
                        "inputs": inputs,
                        "outputs": outputs,
                    },
                )
        else:
            # assert not dsp.settings.compiling, "TODO: At this point, cannot compile n>1 generations"
            example[stage] = dotdict(completions=completions)

        return example, completions

    return do_generate

<<<<<<< HEAD

def get_all_fields_following_missing_field(completion: Example, field_names: list[str]) -> list[str]:
    """Returns every field following the first missing field"""
    for i, field_name in enumerate(field_names):
        if field_name not in completion:
            return field_names[i:]
        if completion[field_name] == "":
            return field_names[i:]
    return []

=======
>>>>>>> c65445f1

def generate_sc(
    example,
    prompt,
    normalize=True,
    extract=None,
    prediction_field=None,
    **kwargs,
):
    if not dsp.settings.lm:
        raise AssertionError("No LM is loaded.")
    kwargs = {"temperature": 0.7, "n": 20, "max_tokens": 150, **kwargs}

    completions = dsp.settings.lm(prompt, **kwargs)
    completions = extract_final_answer(example, completions, extract=extract)
    return majority_vote_(
        completions,
        normalize=normalize,
        prediction_field=prediction_field,
    )


def extract_final_answer(example, completions, extract=None):
    if not dsp.settings.lm:
        raise AssertionError("No LM is loaded.")
    if extract:
        completions = [extract(example, p) for p in completions]
    else:
        completions = [p.strip().split("\n")[-1].split(":", 1)[-1].strip() for p in completions]

    # TODO: make thread-safe?
    dsp.settings.lm.history.append(
        {**dsp.settings.lm.history[-1], "completions": completions},
    )

    return completions


def majority(
    completions: Completions,
    normalize: bool = True,
    field: Optional[str] = None,
):
    """Returns the most common completion for the target field or the last field in the template."""
    field = completions.template.fields[-1].output_variable if field is None else field

    return Completions(
        majority_vote_(completions, normalize=normalize, prediction_field=field),
        template=completions.template,
    )


def majority_vote_(completions: Completions, normalize: bool, prediction_field: str):
    """Core logic for majority vote."""

    if not dsp.settings.lm:
        raise AssertionError("No LM is loaded.")

    normalized_to_original = {}
    if normalize:
        original_completions = completions
        completions_ = []
        for pred in completions:
            if prediction_field in pred:
                completions_.append(normalize_text(pred[prediction_field]))
            else:
                completions_.append("")
        completions = completions_

        for completion, normalized_completion in zip(original_completions, completions):
            if normalized_completion not in normalized_to_original:
                normalized_to_original[normalized_completion] = completion

    completions_ = [x for x in completions if x]

    if completions_:
        completions = completions_

    topk = Counter(completions).most_common()
    pred, _ = topk[0]

    if normalize:
        pred = normalized_to_original[pred]

    dsp.settings.lm.history.append(
        {**dsp.settings.lm.history[-1], "topk": topk, "completions": [pred]},
    )

    return [pred]<|MERGE_RESOLUTION|>--- conflicted
+++ resolved
@@ -64,7 +64,6 @@
     if not generator:
         raise UnsetBackendError("No backend configured.")
 
-<<<<<<< HEAD
     def extend_generation(
         completion: Example, field_names: list[str], stage: str, max_depth: int, original_example: Example,
     ):
@@ -102,8 +101,6 @@
         )
         return finished_completion.data[0]
 
-=======
->>>>>>> c65445f1
     def do_generate(
         example: Example,
         stage: str,
@@ -190,7 +187,6 @@
 
     return do_generate
 
-<<<<<<< HEAD
 
 def get_all_fields_following_missing_field(completion: Example, field_names: list[str]) -> list[str]:
     """Returns every field following the first missing field"""
@@ -201,8 +197,6 @@
             return field_names[i:]
     return []
 
-=======
->>>>>>> c65445f1
 
 def generate_sc(
     example,

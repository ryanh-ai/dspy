import random
from typing import Any, Callable

import numpy as np

import dsp
from dsp.utils import EM, F1, DPR_normalize, dotdict, has_answer, normalize_text


class Example(dotdict):
    """A primitive datatype for representing an example"""

    demos: list[Any]

    def __init__(self, *args, **kwargs):
        assert len(args) <= 1
        super().__init__()

        if args:
            assert len(args) == 1
            self.update(args[0])

        self.update(**kwargs)

    def copy(self, **kwargs):
        the_copy = Example(**{**dict(self), **kwargs})

        return the_copy

    def without(self, *keys):
        """Removes the provided keys from the example and returns a copy"""
        keys = set(keys)
        return Example({k: v for k, v in self.items() if k not in keys})

    def demos_at(self, fn):
        """Returns a copy of the example with the demos stage transformed by the provided function"""

        def at(example):
            try:
                return fn(example).without("augmented")
            except Exception:
                return {}

        demos = [example.copy(**at(example)) for example in self.demos]
        return self.copy(demos=demos)


def annotate(*transformations):
    """Returns an Augment function that applies the provided transformations to the Examples"""

    def do_augment(train, k=None, return_all=False):
        rdemos = []
        ademos = []

        for example in train:  # tqdm.tqdm
            raw_example = dsp.Example(example)

            if (k is not None) and len(ademos) >= k:
                example = None

            for f in transformations:
                if example is None:
                    break

                example = f(example)

            if example is not None:
                example.augmented = True
                ademos.append(example)
            else:
                raw_example.augmented = False
                rdemos.append(raw_example)

        if return_all:
            return ademos + rdemos

        return ademos

    return do_augment


def sample(train: list[Example], k: int):
    """Sample k examples from train."""
    rng = random.Random(dsp.settings.branch_idx)
    shuffled_train = [dsp.Example(example) for example in train]
    rng.shuffle(shuffled_train)

    return shuffled_train[:k]


def all_but(train: list[Example], x: Example) -> list[Example]:
    """Removes the example x from the train set by comparing the question and history."""

    output = [
        y
        for y in train
        if not set.intersection(
            set(x.get("history", []) + [x.question]),
            set(y.get("history", []) + [y.question]),
        )
    ]

    return output


def passage_match(passages: list[str], answers: list[str]) -> bool:
    """Returns True if any of the passages contains the answer."""
    return any(passage_has_answers(psg, answers) for psg in passages)


def answer_match(prediction, answers, frac=1.0):
    # pred = example.prediction
    # answers = example.answers

    if frac >= 1.0:
        return EM(prediction, answers)

    return F1(prediction, answers) >= frac


def passage_has_answers(passage: str, answers: list[str]) -> bool:
    """Returns True if the passage contains the answer."""
    return has_answer(
        tokenized_answers=[DPR_normalize(normalize_text(ans)) for ans in answers],
        text=normalize_text(passage),
    )


def cast_naive_get_only_question_text(inp_example: Example) -> Example:
    """
    Extracts question as a field to vectorize with Vectorizer object. `question` field is used.
    """
    return inp_example.copy(text_to_vectorize=inp_example.question)


def cast_naive_get_question_and_answer(inp_example: Example) -> Example:
    """
    Extracts question and answer as fields to vectorize with Vectorizer object.
    `question` and `answer` fields are used. They will be concatenated with the word "Answer"
    between.
    """
    text_to_vectorize = (
        inp_example.question.strip() + " Answer: " + inp_example.answer.strip()
    )
    return inp_example.copy(text_to_vectorize=text_to_vectorize)


def knn(
    train: list[Example],
    cast: Callable[[Example], Example] = cast_naive_get_only_question_text,
    **knn_args,
) -> Callable[[Example, int], list[Example]]:
    """
    A function that vectorizes train data using `dsm.settings.vectorizer`, then build an ANN/KNN
    index to search similar questions among `train` samples.

    Args:
        train: a bunch of questions to put in index & search later
        cast: function that contructs text before vectorization. By default,
            it uses only question. Check `cast_naive_get_question_and_answer` for more details.
        n_probe: number of closest IVF-clusters to check for neighbours.
            Doesn't affect bruteforce-based search.
        knn_args: check `create_faiss_index` function for details on ANN/KNN arguments.
    Returns: function to search similar Examples from `train` in FAISS-index.
    """
    from dsp.utils.ann_utils import create_faiss_index

    train_casted_to_vectorize = [cast(cur_elem) for cur_elem in train]

<<<<<<< HEAD
    vectorizer = dsp.settings.vectorizer
=======
    vectorizer: BaseSentenceVectorizer = dsp.settings.vectorizer
>>>>>>> c65445f1
    all_vectors = vectorizer(train_casted_to_vectorize).astype(np.float32)

    index = create_faiss_index(
        emb_dim=all_vectors.shape[1], n_objects=len(train), **knn_args,
    )
    index.train(all_vectors)
    index.add(all_vectors)

    def inner_knn_search(inp_example: Example, k: int) -> list[Example]:
        inp_example_vector = vectorizer([cast(inp_example)])
        _, nearest_samples_idxs = index.search(inp_example_vector, k)
        train_sampled = [train[cur_idx] for cur_idx in nearest_samples_idxs[0]]
        return train_sampled

    return inner_knn_search<|MERGE_RESOLUTION|>--- conflicted
+++ resolved
@@ -167,11 +167,7 @@
 
     train_casted_to_vectorize = [cast(cur_elem) for cur_elem in train]
 
-<<<<<<< HEAD
-    vectorizer = dsp.settings.vectorizer
-=======
     vectorizer: BaseSentenceVectorizer = dsp.settings.vectorizer
->>>>>>> c65445f1
     all_vectors = vectorizer(train_casted_to_vectorize).astype(np.float32)
 
     index = create_faiss_index(

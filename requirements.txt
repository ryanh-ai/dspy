--- conflicted
+++ resolved
@@ -12,14 +12,6 @@
 structlog
 tqdm
 ujson
-<<<<<<< HEAD
-magicattr~=0.1.6
-
-# Fine-tuning requirements
-# TODO: Move to a separate file
-tiktoken
-=======
 httpx
 magicattr~=0.1.6
-diskcache
->>>>>>> 6ae58381
+diskcache
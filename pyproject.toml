[build-system]
requires = ["setuptools>=40.8.0", "wheel"]
build-backend = "setuptools.build_meta"

[project]
name = "dspy-ai"
<<<<<<< HEAD
version = "2.5.0rc3"
=======
version = "2.4.10"
>>>>>>> c65445f1
description = "DSPy"
readme = "README.md"
authors = [{ name = "Omar Khattab", email = "okhattab@stanford.edu" }]
license = { text = "MIT License" }
requires-python = ">=3.9, <3.13"
classifiers = [
    "Development Status :: 3 - Alpha",
    "Intended Audience :: Science/Research",
    "License :: OSI Approved :: MIT License",
    "Operating System :: POSIX :: Linux",
    "Programming Language :: Python :: 3", # removed 3.8
    "Programming Language :: Python :: 3.9",
]
# We have both project and tool.poetry.dependencies. Should we remove one?
# tool.poetry.dependencies is a convenience thing for poetry users.
# project dependencies function similarly to requirements.txt,
# `pip install .` will pull from pyproject.toml dependencies
dependencies = [
    "backoff~=2.2.1",
    "joblib~=1.3.2",
    "openai>=0.28.1,<2.0.0",
    "pandas",
    "regex",
    "ujson",
    "tqdm",
    "datasets>=2.14.6,<3.0.0",
    "requests",
    "optuna",
    "pydantic~=2.0",
    "structlog",
    "jinja2"
]

[project.optional-dependencies]
anthropic = ["anthropic~=0.18.0"]
chromadb = ["chromadb~=0.4.14"]
qdrant = ["qdrant-client>=1.6.2", "fastembed>=0.2.0"]
marqo = ["marqo"]
epsilla = ["pyepsilla~=0.3.7"]
pinecone = ["pinecone-client~=2.2.4"]
weaviate = ["weaviate-client~=4.5.4"]
milvus = ["pymilvus~=2.3.7"]
aws = ["boto3~=1.34.78"]
docs = [
    "sphinx>=4.3.0",
    "furo>=2023.3.27",
    "docutils<0.17",
    "m2r2",
    "myst-parser",
    "myst-nb",
    "sphinx-autobuild",
    "sphinx_rtd_theme",
    "autodoc_pydantic",
    "sphinx-reredirects>=0.1.2",
    "sphinx-automodapi==0.16.0",
]
dev = ["pytest>=6.2.5"]
fastembed = ["fastembed>=0.2.0"]

[project.urls]
homepage = "https://github.com/stanfordnlp/dspy"

[tool.poetry]
name = "dspy-ai"
version = "2.5.0rc3"
description = "DSPy: The framework for programming—not prompting—foundation models"
authors = ["Omar Khattab <okhattab@stanford.edu>"]
maintainers = ["Cyrus Nouroozi <cyrus@edendaolab.com>"]
license = "MIT"
readme = "README.md"
homepage = "https://github.com/stanfordnlp/dspy"
repository = "https://github.com/stanfordnlp/dspy"
# documentation = "https://dspy-ai.readthedocs.io"
keywords = ["dspy", "ai", "language models", "llm", "openai"]
packages = [{ include = "dspy" }, { include = "dsp" }]

# may be a bit much
[tool.poetry.dependencies]
python = ">=3.9,<3.13"
pydantic = "^2.0"
backoff = "^2.2.1"
joblib = "^1.3.2"
openai = ">=0.28.1,<2.0.0"
pandas = "^2.1.1"
regex = "^2023.10.3"
ujson = "^5.8.0"
tqdm = "^4.66.1"
datasets = "^2.14.6"
requests = "^2.31.0"
optuna = "^3.4.0"
anthropic = { version = "^0.18.0", optional = true }
chromadb = { version = "^0.4.14", optional = true }
fastembed = { version = ">=0.2.0", optional = true }
marqo = { version = "*", optional = true }
pyepsilla = {version = "^0.3.7", optional = true}
qdrant-client = { version = "^1.6.2", optional = true }
pinecone-client = { version = "^2.2.4", optional = true }
weaviate-client = { version = "^4.5.4", optional = true }
pymilvus = { version = "^2.3.6", optional = true }
boto3 = { version = "^1.34.78", optional = true }
sphinx = { version = ">=4.3.0", optional = true }
furo = { version = ">=2023.3.27", optional = true }
docutils = { version = "<0.17", optional = true }
m2r2 = { version = "*", optional = true }
myst-parser = { version = "*", optional = true }
myst-nb = { version = "*", optional = true }
sphinx-autobuild = { version = "*", optional = true }
sphinx_rtd_theme = { version = "*", optional = true }
autodoc_pydantic = { version = "*", optional = true }
sphinx-reredirects = { version = "^0.1.2", optional = true }
sphinx-automodapi = { version = "0.16.0", optional = true }
groq = { version = "^0.4.2", optional = true }
rich = "^13.7.1"
psycopg2 = { version = "^2.9.9", optional = true }
pgvector = { version = "^0.2.5", optional = true }
structlog = "^24.1.0"
llama-index = { version = "^0.10.30", optional = true }
snowflake-snowpark-python = { version = "*", optional = true, python = ">=3.9,<3.12" }
jinja2 = "^3.1.3"

[tool.poetry.group.dev.dependencies]
pytest = "^6.2.5"
transformers = "^4.38.2"
torch = "^2.2.1"
pytest-mock = "^3.12.0"
ruff = "^0.3.0"
black = "^24.2.0"
pre-commit = "^3.7.0"
ipykernel = "^6.29.4"
litellm = "^1.26.3"

[tool.poetry.extras]
chromadb = ["chromadb"]
qdrant = ["qdrant-client", "fastembed"]
marqo = ["marqo"]
epsilla = ["pyepsilla"]
pinecone = ["pinecone-client"]
weaviate = ["weaviate-client"]
milvus = ["pymilvus"]
aws = ["boto3"]
postgres = ["psycopg2", "pgvector"]
docs = [
    "sphinx",
    "furo",
    "docutils",
    "m2r2",
    "myst-parser",
    "myst-nb",
    "sphinx-autobuild",
    "sphinx_rtd_theme",
    "autodoc_pydantic",
    "sphinx-reredirects",
    "sphinx-automodapi",
]
fastembed = ["fastembed"]

[tool.poetry.group.doc.dependencies]
mkdocs = ">=1.5.3"
mkdocs-material = ">=9.0.6"
mkdocs-material-extensions = ">=1.3.1"
mkdocs-gen-files = "^0.5.0"
mkdocstrings-python = "^1.7.5"
mkdocstrings = { extras = ["python"], version = ">=0.20.0" }
mike = ">=2.0.0"

[tool.coverage.run]
branch = true
omit = [
    "*/__init__.py",
    "*/test_*.py",
    "*/tests/*.py",
    "*/conftest.py",
    "*/venv/*",
    "*/virtualenv/*",
    "*/.venv/*",
    "*/.virtualenv/*",
    "*/env/*",
    "*/.env/*",
    "*/setup.py",
]

[tool.coverage.report]
exclude_lines = [
    "pragma: no cover",
    "def __repr__",
    "if self.debug:",
    "raise AssertionError",
    "raise NotImplementedError",
    "if __name__ == '__main__':",
    "logger",
    "try",
    "except",
    "^\\s*self\\.\\w+(:\\s*[^=]+)?\\s*=.*$",
    "continue",
]

[tool.ruff]
line-length = 120
indent-width = 4
target-version = "py39"
extend-unsafe-fixes = ["D"]

[tool.ruff.lint]
# List of rules: https://docs.astral.sh/ruff/rules
select = [
    # flake8-builtins
    "A",
    # flake8-commas
    "COM812",
    # flake8-comprehensions
    "C4",
    # pydocstyle
    "D",
    # pycodestyle
    "E",
    # Pyflakes
    "F",
    # pyupgrade
    "UP",
    # flake8-bugbear
    "B",
    # flake8-simplify
    "SIM",
    # flake8-implicit-str-concat
    "ISC",
    # pep8-naming
    "N",
    # flake8-annotations
    "ANN",
    # flake8-async
    "ASYNC",
    # flake8-bandid selected
    "S",
    # flake8-print
    "T20",
    # flake8-return
    "RET",
    # flake8-simplify
    "SIM",
    # flake8-unused-arguments
    "ARG",
    # flake8-use-pathlib
    "PTH",
    # eradicate
    "ERA",
    # pandas-vet
    "PD",
    # Import sort
    "I",
    # avoid shadowing
    "PLW",
]
ignore = [
    "D100",
    "D101",
    "D104",
    "D106",
    # No blank lines allowed after function docstring
    "D202",
    # missing-type-self
    "ANN101",
    # missing-type-cls
    "ANN102",
    # missing-type-kwargs
    "ANN003",
    # utf-8 encoding skip
    "UP009",
    # Missing return type annotation for special method `__init__`
    "ANN204",
    # Star-arg unpacking after a keyword argument is strongly discouraged
    "B026",
    # Missing type annotation for function argument `self`
    "ANN001",
    # Dynamically typed expressions (typing.Any) are disallowed in `wrapper`
    "ANN401",
    # We don't need docstrings for every method
    "ANN202",
    "D107",
    "D102",
    "D103",
    # Inline lambdas
    "E731",
    # Sometimes we need List and Tuple
    "UP006",
]
# Allow fix for all enabled rules (when `--fix`) is provided.
fixable = ["ALL"]
unfixable = []

[tool.ruff.format]
docstring-code-format = true
quote-style = "double"
# Like Black, indent with spaces, rather than tabs.
indent-style = "space"
# Like Black, respect magic trailing commas.
skip-magic-trailing-comma = false
# Like Black, automatically detect the appropriate line ending.
line-ending = "auto"

[tool.ruff.lint.pydocstyle]
convention = "google"

[tool.ruff.lint.per-file-ignores]
"**/{tests,docs}/*" = ["ALL"]
"**__init__.py" = ["F401"]<|MERGE_RESOLUTION|>--- conflicted
+++ resolved
@@ -4,11 +4,7 @@
 
 [project]
 name = "dspy-ai"
-<<<<<<< HEAD
 version = "2.5.0rc3"
-=======
-version = "2.4.10"
->>>>>>> c65445f1
 description = "DSPy"
 readme = "README.md"
 authors = [{ name = "Omar Khattab", email = "okhattab@stanford.edu" }]
@@ -22,10 +18,12 @@
     "Programming Language :: Python :: 3", # removed 3.8
     "Programming Language :: Python :: 3.9",
 ]
+
 # We have both project and tool.poetry.dependencies. Should we remove one?
 # tool.poetry.dependencies is a convenience thing for poetry users.
 # project dependencies function similarly to requirements.txt,
 # `pip install .` will pull from pyproject.toml dependencies
+
 dependencies = [
     "backoff~=2.2.1",
     "joblib~=1.3.2",
@@ -86,6 +84,8 @@
 packages = [{ include = "dspy" }, { include = "dsp" }]
 
 # may be a bit much
+
+
 [tool.poetry.dependencies]
 python = ">=3.9,<3.13"
 pydantic = "^2.0"
@@ -128,6 +128,8 @@
 llama-index = { version = "^0.10.30", optional = true }
 snowflake-snowpark-python = { version = "*", optional = true, python = ">=3.9,<3.12" }
 jinja2 = "^3.1.3"
+
+
 
 [tool.poetry.group.dev.dependencies]
 pytest = "^6.2.5"
@@ -294,6 +296,7 @@
     # Sometimes we need List and Tuple
     "UP006",
 ]
+
 # Allow fix for all enabled rules (when `--fix`) is provided.
 fixable = ["ALL"]
 unfixable = []

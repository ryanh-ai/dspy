import textwrap
from typing import List

import pydantic
import pytest

import dspy
from dspy import InputField, OutputField, Signature, infer_prefix
<<<<<<< HEAD
from dspy.utils import DummyLM
=======
>>>>>>> c65445f1
from dspy.utils.dummies import DummyLM


def test_field_types_and_custom_attributes():
    class TestSignature(Signature):
        """Instructions"""

        input1: str = InputField()
        input2: int = InputField()
        output1: List[str] = OutputField()
        output2 = OutputField()

    assert TestSignature.instructions == "Instructions"
    assert TestSignature.input_fields["input1"].annotation == str
    assert TestSignature.input_fields["input2"].annotation == int
    assert TestSignature.output_fields["output1"].annotation == List[str]
    assert TestSignature.output_fields["output2"].annotation == str


def test_no_input_output():
    with pytest.raises(TypeError):

        class TestSignature(Signature):
            input1: str


def test_no_input_output2():
    with pytest.raises(TypeError):

        class TestSignature(Signature):
            input1: str = pydantic.Field()


def test_all_fields_have_prefix():
    class TestSignature(Signature):
        input = InputField(prefix="Modified:")
        output = OutputField()

    assert TestSignature.input_fields["input"].json_schema_extra["prefix"] == "Modified:"
    assert TestSignature.output_fields["output"].json_schema_extra["prefix"] == "Output:"


def test_signature_parsing():
    signature = Signature("input1, input2 -> output")
    assert "input1" in signature.input_fields
    assert "input2" in signature.input_fields
    assert "output" in signature.output_fields


def test_with_signature():
    signature1 = Signature("input1, input2 -> output")
    signature2 = signature1.with_instructions("This is a test")
    assert signature2.instructions == "This is a test"
    assert signature1 is not signature2, "The type should be immutable"


def test_with_updated_field():
    signature1 = Signature("input1, input2 -> output")
    signature2 = signature1.with_updated_fields("input1", prefix="Modified:")
    assert signature2.input_fields["input1"].json_schema_extra["prefix"] == "Modified:"
    assert signature1.input_fields["input1"].json_schema_extra["prefix"] == "Input 1:"
    assert signature1 is not signature2, "The type should be immutable"
    for key in signature1.fields.keys():
        if key != "input1":
            assert signature1.fields[key].json_schema_extra == signature2.fields[key].json_schema_extra
    assert signature1.instructions == signature2.instructions


def test_empty_signature():
    with pytest.raises(ValueError):
        Signature("")


def test_instructions_signature():
    with pytest.raises(ValueError):
        Signature("")


def test_signature_instructions():
    sig1 = Signature("input1 -> output1", instructions="This is a test")
    assert sig1.instructions == "This is a test"
    sig2 = Signature("input1 -> output1", "This is a test")
    assert sig2.instructions == "This is a test"


def test_signature_instructions_none():
    sig1 = Signature("a, b -> c")
    assert sig1.instructions == f"Given the fields `a`, `b`, produce the fields `c`."


def test_signature_from_dict():
    signature = Signature({"input1": InputField(), "input2": InputField(), "output": OutputField()})
    for k in ["input1", "input2", "output"]:
        assert k in signature.fields
        assert signature.fields[k].annotation == str


def test_signature_from_dict():
    signature = Signature({"input1": InputField(), "input2": InputField(), "output": OutputField()})
    assert "input1" in signature.input_fields
    assert "input2" in signature.input_fields
    assert "output" in signature.output_fields


def test_signature_equality():
    sig1 = Signature("input1 -> output1")
    sig2 = Signature("input1 -> output1")
    assert sig1.equals(sig2)


def test_signature_inequality():
    sig1 = Signature("input1 -> output1")
    sig2 = Signature("input2 -> output2")
    assert not sig1.equals(sig2)


def test_equality_format():
    class TestSignature(Signature):
        input = InputField(format=lambda x: x)
        output = OutputField()

    assert TestSignature.equals(TestSignature)


def test_signature_reverse():
    sig = Signature("input1 -> output1")
    assert sig.signature == "input1 -> output1"


def test_insert_field_at_various_positions():
    class InitialSignature(Signature):
        input1: str = InputField()
        output1: int = OutputField()

    S1 = InitialSignature.prepend("new_input_start", InputField(), str)
    S2 = InitialSignature.append("new_input_end", InputField(), str)
    assert "new_input_start" == list(S1.input_fields.keys())[0]
    assert "new_input_end" == list(S2.input_fields.keys())[-1]

    S3 = InitialSignature.prepend("new_output_start", OutputField(), str)
    S4 = InitialSignature.append("new_output_end", OutputField(), str)
    assert "new_output_start" == list(S3.output_fields.keys())[0]
    assert "new_output_end" == list(S4.output_fields.keys())[-1]


def test_infer_prefix():
    assert infer_prefix("someAttributeName42IsCool") == "Some Attribute Name 42 Is Cool"
    assert infer_prefix("version2Update") == "Version 2 Update"
    assert infer_prefix("modelT45Enhanced") == "Model T 45 Enhanced"
    assert infer_prefix("someAttributeName") == "Some Attribute Name"
    assert infer_prefix("some_attribute_name") == "Some Attribute Name"
    assert infer_prefix("URLAddress") == "URL Address"
    assert infer_prefix("isHTTPSecure") == "Is HTTP Secure"
    assert infer_prefix("isHTTPSSecure123") == "Is HTTPS Secure 123"


def test_insantiating():
    sig = Signature("input -> output")
    assert issubclass(sig, Signature)
    assert sig.__name__ == "StringSignature"
    value = sig(input="test", output="test")
    assert isinstance(value, sig)


def test_insantiating2():
    class SubSignature(Signature):
        input = InputField()
        output = OutputField()

    assert issubclass(SubSignature, Signature)
    assert SubSignature.__name__ == "SubSignature"
    value = SubSignature(input="test", output="test")
    assert isinstance(value, SubSignature)


def test_multiline_instructions():
    class MySignature(Signature):
        """First line
        Second line
            Third line"""

        output = OutputField()

    predictor = dspy.Predict(MySignature)

    lm = DummyLM(["short answer"])
    with dspy.settings.context(lm=lm, backend=None):
        assert predictor().output == "short answer"

    assert lm.get_convo(-1) == textwrap.dedent(
        """\
        First line
        Second line
            Third line

        ---

        Follow the following format.

        Output: ${output}

        ---

        Output: short answer"""
    )


def test_replaced_by_replace_context_manager():
    class SignatureOne(Signature):
        input1 = InputField()
        output = OutputField()

    class SignatureTwo(Signature):
        input2 = InputField()
        output = OutputField()

    with SignatureOne.replace(SignatureTwo, validate_new_signature=False):
        # assert SignatureOne.input_fields has been replaced with SignatureTwo.input_fields
        assert "input2" in SignatureOne.input_fields
    # after the context manager, the original input_fields should be restored
    assert SignatureOne.input_fields["input1"].json_schema_extra["prefix"] == "Input 1:"


def test_multiple_replaced_by_update_signatures():
    class SignatureOne(Signature):
        input1 = InputField()
        output = OutputField()

    class SignatureTwo(Signature):
        input2 = InputField()
        output = OutputField()

    class SignatureThree(Signature):
        input3 = InputField()
        output = OutputField()

    class SignatureFour(Signature):
        input4 = InputField()
        output = OutputField()

    signature_map = {
        SignatureOne: SignatureThree,
        SignatureTwo: SignatureFour,
    }
    with dspy.update_signatures(signature_map, validate_new_signature=False):
        assert "input3" in SignatureOne.input_fields
        assert "input4" in SignatureTwo.input_fields
    assert "input1" in SignatureOne.input_fields
    assert "input2" in SignatureTwo.input_fields<|MERGE_RESOLUTION|>--- conflicted
+++ resolved
@@ -4,12 +4,11 @@
 import pydantic
 import pytest
 
+import pydantic
+import pytest
+
 import dspy
 from dspy import InputField, OutputField, Signature, infer_prefix
-<<<<<<< HEAD
-from dspy.utils import DummyLM
-=======
->>>>>>> c65445f1
 from dspy.utils.dummies import DummyLM
 
 

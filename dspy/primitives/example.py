<<<<<<< HEAD
=======

>>>>>>> 696f2d2e
class Example:
    def __init__(self, base=None, **kwargs):
        # Internal storage and other attributes
        self._store = {}
        self._demos = []
        self._input_keys = None

        # Initialize from a base Example if provided
        if base and isinstance(base, type(self)):
            self._store = base._store.copy()

        # Initialize from a dict if provided
        elif base and isinstance(base, dict):
            self._store = base.copy()

        # Update with provided kwargs
        self._store.update(kwargs)

    def __getattr__(self, key):
        if key.startswith("__") and key.endswith("__"):
            raise AttributeError
        if key in self._store:
            return self._store[key]
        raise AttributeError(f"'{type(self).__name__}' object has no attribute '{key}'")

    def __setattr__(self, key, value):
        if key.startswith("_") or key in dir(self.__class__):
            super().__setattr__(key, value)
        else:
            self._store[key] = value

    def __getitem__(self, key):
        return self._store[key]

    def __setitem__(self, key, value):
        self._store[key] = value

    def __delitem__(self, key):
        del self._store[key]

    def __contains__(self, key):
        return key in self._store

    def __len__(self):
        return len([k for k in self._store if not k.startswith("dspy_")])

    def __repr__(self):
        # return f"Example({self._store})" + f" (input_keys={self._input_keys}, demos={self._demos})"
        d = {k: v for k, v in self._store.items() if not k.startswith("dspy_")}
        return f"Example({d})" + f" (input_keys={self._input_keys})"

    def __str__(self):
        return self.__repr__()

    def __eq__(self, other):
<<<<<<< HEAD
        return self._store == other._store

=======
        return isinstance(other, Example) and self._store == other._store
    
>>>>>>> 696f2d2e
    def __hash__(self):
        return hash(tuple(self._store.items()))

    def keys(self, include_dspy=False):
        return [k for k in self._store.keys() if not k.startswith("dspy_") or include_dspy]

    def values(self, include_dspy=False):
        return [v for k, v in self._store.items() if not k.startswith("dspy_") or include_dspy]

    def items(self, include_dspy=False):
        return [(k, v) for k, v in self._store.items() if not k.startswith("dspy_") or include_dspy]

    def get(self, key, default=None):
        return self._store.get(key, default)

    def with_inputs(self, *keys):
        copied = self.copy()
        copied._input_keys = set(keys)
        return copied

    def inputs(self):
        if self._input_keys is None:
            raise ValueError("Inputs have not been set for this example. Use `example.with_inputs()` to set them.")

        # return items that are in input_keys
        d = {key: self._store[key] for key in self._store if key in self._input_keys}
        return type(self)(d)

    def labels(self):
        # return items that are NOT in input_keys
        input_keys = self.inputs().keys()
        d = {key: self._store[key] for key in self._store if key not in input_keys}
        return type(self)(d)

    def __iter__(self):
        return iter(dict(self._store))

    def copy(self, **kwargs):
        return type(self)(base=self, **kwargs)

    def without(self, *keys):
        copied = self.copy()
        for key in keys:
            del copied[key]
        return copied

    def toDict(self):
        return self._store.copy()<|MERGE_RESOLUTION|>--- conflicted
+++ resolved
@@ -1,8 +1,5 @@
-<<<<<<< HEAD
-=======
+class Example:
 
->>>>>>> 696f2d2e
-class Example:
     def __init__(self, base=None, **kwargs):
         # Internal storage and other attributes
         self._store = {}
@@ -57,13 +54,7 @@
         return self.__repr__()
 
     def __eq__(self, other):
-<<<<<<< HEAD
-        return self._store == other._store
-
-=======
         return isinstance(other, Example) and self._store == other._store
-    
->>>>>>> 696f2d2e
     def __hash__(self):
         return hash(tuple(self._store.items()))
 

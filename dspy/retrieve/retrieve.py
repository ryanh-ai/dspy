--- conflicted
+++ resolved
@@ -39,10 +39,6 @@
     def __call__(self, *args, **kwargs):
         return self.forward(*args, **kwargs)
 
-<<<<<<< HEAD
-    def forward(self, query_or_queries: Union[str, List[str]], k: Optional[int] = None,**kwargs) -> Prediction:
-        queries = [query_or_queries] if isinstance(query_or_queries, str) else query_or_queries
-=======
     def forward(
         self,
         query_or_queries: Union[str, List[str]],
@@ -98,6 +94,7 @@
                 return single_query_passage(passages=passages)
 
 
+
 # TODO: Consider doing Prediction.from_completions with the individual sets of passages (per query) too.
 
 
@@ -136,7 +133,6 @@
             if isinstance(query_or_queries, str)
             else query_or_queries
         )
->>>>>>> c65445f1
         queries = [query.strip().split("\n")[0].strip() for query in queries]
 
         # print(queries)
@@ -157,12 +153,7 @@
                     if "long_text" in passages_dict:
                         passages_dict["passages"] = passages_dict.pop("long_text")
 
-<<<<<<< HEAD
-
-# TODO: Consider doing Prediction.from_completions with the individual sets of passages (per query) too.
-=======
                     pred_returns.append(Prediction(**passages_dict))
                 return pred_returns
             elif isinstance(passages[0], Dict):
-                return single_query_passage(passages=passages)
->>>>>>> c65445f1
+                return single_query_passage(passages=passages)
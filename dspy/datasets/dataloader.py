--- conflicted
+++ resolved
@@ -37,7 +37,6 @@
             returned_split = {}
             for split_name in dataset.keys():
                 if fields:
-<<<<<<< HEAD
                     returned_split[split_name] = [
                         dspy.Example({field: row[field] for field in fields}).with_inputs(*input_keys)
                         for row in dataset[split_name]
@@ -47,16 +46,10 @@
                         dspy.Example({field: row[field] for field in row.keys()}).with_inputs(*input_keys)
                         for row in dataset[split_name]
                     ]
-=======
-                    returned_split[split_name] = [dspy.Example({field:row[field] for field in fields}).with_inputs(*input_keys) for row in dataset[split_name]]
-                else:
-                    returned_split[split_name] = [dspy.Example({field:row[field] for field in row.keys()}).with_inputs(*input_keys) for row in dataset[split_name]]
->>>>>>> 696f2d2e
 
             return returned_split
         except AttributeError:
             if fields:
-<<<<<<< HEAD
                 return [
                     dspy.Example({field: row[field] for field in fields}).with_inputs(*input_keys) for row in dataset
                 ]
@@ -65,22 +58,12 @@
                     dspy.Example({field: row[field] for field in row.keys()}).with_inputs(*input_keys)
                     for row in dataset
                 ]
-=======
-                return [dspy.Example({field:row[field] for field in fields}).with_inputs(*input_keys) for row in dataset]
-            else:
-                return [dspy.Example({field:row[field] for field in row.keys()}).with_inputs(*input_keys) for row in dataset]
->>>>>>> 696f2d2e
 
     def from_csv(self, file_path: str, fields: List[str] = None, input_keys: Tuple[str] = ()) -> List[dspy.Example]:
         dataset = load_dataset("csv", data_files=file_path)["train"]
 
         if not fields:
             fields = list(dataset.features)
-<<<<<<< HEAD
-=======
-        
-        return [dspy.Example({field:row[field] for field in fields}).with_inputs(*input_keys) for row in dataset]
->>>>>>> 696f2d2e
 
         return [dspy.Example({field: row[field] for field in fields}).with_inputs(*input_keys) for row in dataset]
 
@@ -89,12 +72,8 @@
 
         if not fields:
             fields = list(dataset.features)
-<<<<<<< HEAD
 
         return [dspy.Example({field: row[field] for field in fields}).with_inputs(*input_keys) for row in dataset]
-=======
-        
-        return [dspy.Example({field:row[field] for field in fields}).with_inputs(*input_keys) for row in dataset]
 
     def from_parquet(self, file_path: str, fields: List[str] = None, input_keys: Tuple[str] = ()) -> List[dspy.Example]:
         dataset = load_dataset("parquet", data_files=file_path)["train"]
@@ -103,7 +82,6 @@
             fields = list(dataset.features)
 
         return [dspy.Example({field: row[field] for field in fields}).with_inputs(input_keys) for row in dataset]
->>>>>>> 696f2d2e
 
     def sample(
         self,
